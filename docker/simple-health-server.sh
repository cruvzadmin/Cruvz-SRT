#!/bin/bash
while true; do
<<<<<<< HEAD
    echo -e "HTTP/1.1 200 OK\r\nContent-Type: application/json\r\n\r\n{\"status\":\"healthy\"}" | nc -l -p 8090 -q 1
=======
    echo -e "HTTP/1.1 200 OK\r\nContent-Type: application/json\r\n\r\n{\"status\":\"healthy\"}" | nc -l -p 8085 -q 1
>>>>>>> 4b2cf2ba
done<|MERGE_RESOLUTION|>--- conflicted
+++ resolved
@@ -1,8 +1,5 @@
 #!/bin/bash
 while true; do
-<<<<<<< HEAD
+copilot/fix-35e09d45-ea2b-4c35-9d21-3c087e1cf288
     echo -e "HTTP/1.1 200 OK\r\nContent-Type: application/json\r\n\r\n{\"status\":\"healthy\"}" | nc -l -p 8090 -q 1
-=======
-    echo -e "HTTP/1.1 200 OK\r\nContent-Type: application/json\r\n\r\n{\"status\":\"healthy\"}" | nc -l -p 8085 -q 1
->>>>>>> 4b2cf2ba
 done