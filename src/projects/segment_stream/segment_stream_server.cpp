//==============================================================================
//
//  OvenMediaEngine
//
//  Created by Jaejong Bong
//  Copyright (c) 2018 AirenSoft. All rights reserved.
//
//==============================================================================
#include "segment_stream_server.h"
#include <regex>
#include <sstream>
#include "segment_stream_private.h"

SegmentStreamServer::SegmentStreamServer()
{
	_cross_domain_xml =
		"<?xml version=\"1.0\" encoding=\"UTF-8\" ?>\n"
		"<!DOCTYPE cross-domain-policy SYSTEM \"http://www.adobe.com/xml/dtds/cross-domain-policy.dtd\">\n"
		"<cross-domain-policy>\n"
		"\t<allow-access-from domain=\"*\" secure=\"false\"/>\n"
		"\t<site-control permitted-cross-domain-policies=\"all\"/>\n"
		"</cross-domain-policy>";
}

bool SegmentStreamServer::Start(const ov::SocketAddress &address,
								std::map<int, std::shared_ptr<HttpServer>> &http_server_manager,
								const ov::String &app_name,
								int thread_count,
								const std::shared_ptr<Certificate> &certificate,
								const std::shared_ptr<Certificate> &chain_certificate)
{
	if (_http_server != nullptr)
	{
		OV_ASSERT(false, "Server is already running");
		return false;
	}
	_app_name = app_name;

	// Interceptor add
	// - handler register
	auto process_handler = std::bind(&SegmentStreamServer::ProcessRequest,
									 this,
									 std::placeholders::_1,
									 std::placeholders::_2,
									 std::placeholders::_3);

	auto segment_stream_interceptor = CreateInterceptor();
	segment_stream_interceptor->Start(thread_count, process_handler);

<<<<<<< HEAD
=======
	//    auto process_func = std::bind(&SegmentStreamServer::ProcessRequest,
	//                                this,
	//                                std::placeholders::_1,
	//                                std::placeholders::_2);
	//
>>>>>>> a719a200
	//    segment_stream_interceptor->Register(HttpMethod::Get, "", process_func, false);

	// same port http server check
	if (http_server_manager.find(address.Port()) != http_server_manager.end())
	{
		auto item = http_server_manager.find(address.Port());
		auto http_server = item->second;
<<<<<<< HEAD

		segment_stream_interceptor->SetCrossdomainBlock();
		http_server->AddInterceptor(segment_stream_interceptor);
		_http_server = http_server;

		return true;
	}

	if (certificate != nullptr)
	{
		auto https_server = std::make_shared<HttpsServer>();

		https_server->SetLocalCertificate(certificate);
		https_server->SetChainCertificate(chain_certificate);
=======

		segment_stream_interceptor->SetCrossdomainBlock();
		http_server->AddInterceptor(segment_stream_interceptor);
		_http_server = http_server;

		return true;
	}

	if (certificate != nullptr)
	{
		auto https_server = std::make_shared<HttpsServer>();

		https_server->SetLocalCertificate(certificate);
		https_server->SetChainCertificate(chain_certificate);
		https_server->SetTlsPostSend(true);
>>>>>>> a719a200
		_http_server = https_server;
	}
	else
	{
		_http_server = std::make_shared<HttpServer>();
	}

	http_server_manager[address.Port()] = _http_server;

	_http_server->AddInterceptor(segment_stream_interceptor);

	return _http_server->Start(address);
}

<<<<<<< HEAD
=======
//====================================================================================================
// Stop
//====================================================================================================
>>>>>>> a719a200
bool SegmentStreamServer::Stop()
{
	return false;
}

bool SegmentStreamServer::GetMonitoringCollectionData(std::vector<std::shared_ptr<MonitoringCollectionData>> &stream_collections)
{
	return true;
}

bool SegmentStreamServer::AddObserver(const std::shared_ptr<SegmentStreamObserver> &observer)
{
	// 기존에 등록된 observer가 있는지 확인
	for (const auto &item : _observers)
	{
		if (item == observer)
		{
			// 기존에 등록되어 있음
			logtw("%p is already observer of SegmentStreamServer", observer.get());
			return false;
		}
	}

	_observers.push_back(observer);

	return true;
}

bool SegmentStreamServer::RemoveObserver(const std::shared_ptr<SegmentStreamObserver> &observer)
{
	auto item = std::find_if(_observers.begin(), _observers.end(),
							 [&](std::shared_ptr<SegmentStreamObserver> const &value) -> bool {
								 return value == observer;
							 });

	if (item == _observers.end())
	{
		// 기존에 등록되어 있지 않음
		logtw("%p is not registered observer", observer.get());
		return false;
	}

	_observers.erase(item);

	return true;
}

bool SegmentStreamServer::Disconnect(const ov::String &app_name, const ov::String &stream_name)
{
	return true;
}

//====================================================================================================
// ParseRequestUrl
// - URL 분리
//  ex) ..../app_name/stream_name/file_name.file_ext?param=param_value
//====================================================================================================
bool SegmentStreamServer::ParseRequestUrl(const ov::String &request_url,
<<<<<<< HEAD
										  ov::String &app_name,
										  ov::String &stream_name,
										  ov::String &file_name,
										  ov::String &file_ext)
=======
											ov::String &app_name,
											ov::String &stream_name,
											ov::String &file_name,
											ov::String &file_ext)
>>>>>>> a719a200
{
	ov::String request_path;
	ov::String request_param;

	// 확장자 확인
	// 파라메터 분리  directory/file.ext?param=test
	auto tokens = request_url.Split("?");
	if (tokens.size() == 0)
	{
		return false;
	}

	request_path = tokens[0];
	request_param = tokens.size() == 2 ? tokens[1] : "";

	// ...../app_name/stream_name/file_name.ext_name 분리
	tokens.clear();
	tokens = request_path.Split("/");

	if (tokens.size() < 3)
	{
		return false;
	}

	app_name = tokens[tokens.size() - 3];
	stream_name = tokens[tokens.size() - 2];
	file_name = tokens[tokens.size() - 1];

	// file_name.ext_name 분리
	tokens.clear();
	tokens = file_name.Split(".");

	if (tokens.size() != 2)
	{
		return false;
	}

	file_ext = tokens[1];

	/*
    logtd("request : %s\n"\
         "request path : %s\n"\
         "request param : %s\n"\
         "app name : %s\n"\
         "stream name : %s\n"\
         "file name : %s\n"\
         "file ext : %s\n",
          request_url.CStr(), request_path.CStr(), request_param.CStr(),  app_name.CStr(), stream_name.CStr(), file_name.CStr(),file_ext.CStr());
    */

	return true;
}

<<<<<<< HEAD
bool SegmentStreamServer::ProcessRequest(const std::shared_ptr<HttpClient> &client,
										 const ov::String &request_target,
										 const ov::String &origin_url)
{
	auto &request = client->GetRequest();
	auto &response = client->GetResponse();
	HttpConnection connetion = HttpConnection::Closed;

=======
//====================================================================================================
// ProcessRequest
// - thread call processing
//====================================================================================================
bool SegmentStreamServer::ProcessRequest(const std::shared_ptr<HttpResponse> &response,
										 const ov::String &request_target,
										 const ov::String &origin_url)
{
	// prcess
>>>>>>> a719a200
	do
	{
		ov::String app_name;
		ov::String stream_name;
		ov::String file_name;
		ov::String file_ext;

		// Set default headers
		response->SetHeader("Server", "OvenMediaEngine");
		response->SetHeader("Content-Type", "text/html");

		// Check crossdomains
		if (request_target.IndexOf("crossdomain.xml") >= 0)
		{
			response->SetHeader("Content-Type", "text/x-cross-domain-policy");
			response->AppendString(_cross_domain_xml);
			break;
		}

<<<<<<< HEAD
		// Parse URL (URL must be "app/stream/file.ext" format)
		if (ParseRequestUrl(request_target, app_name, stream_name, file_name, file_ext) == false)
=======
		// URL parsing
		// app/strem/file.ext 기준
		if (!ParseRequestUrl(request_target, app_name, stream_name, file_name, file_ext))
>>>>>>> a719a200
		{
			logtd("Failed to parse URL: %s", request_target.CStr());
			response->SetStatusCode(HttpStatusCode::NotFound);
			break;
		}

		// Check CORS
		if (origin_url.IsEmpty() == false)
		{
			SetAllowOrigin(origin_url, response);
		}

		// Check app name
		if (_app_name != app_name)
		{
			logtd("Failed to check app name: %s", request_target.CStr());
			response->SetStatusCode(HttpStatusCode::NotFound);
			break;
		}

		connetion = ProcessRequestStream(client, app_name, stream_name, file_name, file_ext);
	} while (false);

	switch (connetion)
	{
		case HttpConnection::Closed:
			return response->Close();

<<<<<<< HEAD
		case HttpConnection::KeepAlive:
			return true;

		default:
			response->Close();
			OV_ASSERT2(false);
			return false;
	}
=======
	} while (false);

	// response
	return response->PostResponse();
>>>>>>> a719a200
}

bool SegmentStreamServer::SetAllowOrigin(const ov::String &origin_url, const std::shared_ptr<HttpResponse> &response)
{
	if (_cors_urls.empty())
	{
<<<<<<< HEAD
		// Not need to check CORS
=======
>>>>>>> a719a200
		response->SetHeader("Access-Control-Allow-Origin", "*");
		return true;
	}

	auto item = std::find_if(_cors_urls.begin(), _cors_urls.end(),
							 [&origin_url](auto &url) -> bool {
								 if (url.HasPrefix("http://*."))
									 return origin_url.HasSuffix(url.Substring(strlen("http://*")));
								 else if (url.HasPrefix("https://*."))
									 return origin_url.HasSuffix(url.Substring(strlen("https://*")));

								 return (origin_url == url);
							 });

	if (item == _cors_urls.end())
	{
		return false;
	}

<<<<<<< HEAD
=======
	// http 헤더 설정
>>>>>>> a719a200
	// response->SetHeader("Access-Control-Allow-Credentials", "true");
	// response->SetHeader("Access-Control-Allow-Headers", "Content-Type, *");
	response->SetHeader("Access-Control-Allow-Origin", origin_url);

	return true;
}

//====================================================================================================
// SetCrossDomain Parsing/Setting
//  crossdoamin : only domain
//  CORS : http/htts check
//
// <Url>*</Url>
// <Url>*.ovenplayer.com</Url>
// <Url>http://demo.ovenplayer.com</Url>
// <Url>https://demo.ovenplayer.com</Url>
// <Url>http://*.ovenplayer.com</Url>
//====================================================================================================
void SegmentStreamServer::SetCrossDomain(const std::vector<cfg::Url> &url_list)
{
	std::vector<ov::String> crossdmain_urls;
	ov::String http_prefix = "http://";
	ov::String https_prefix = "https://";

	if (url_list.empty())
<<<<<<< HEAD
	{
		return;
	}
=======
		return;
>>>>>>> a719a200

	for (auto &url_item : url_list)
	{
		ov::String url = url_item.GetUrl();

		// all access allow
		if (url == "*")
		{
			crossdmain_urls.clear();
			_cors_urls.clear();
			return;
		}

		// http
		if (url.HasPrefix(http_prefix))
		{
			if (!UrlExistCheck(crossdmain_urls, url.Substring(http_prefix.GetLength())))
				crossdmain_urls.push_back(url.Substring(http_prefix.GetLength()));

			if (!UrlExistCheck(_cors_urls, url))
				_cors_urls.push_back(url);
		}
		// https
		else if (url.HasPrefix(https_prefix))
		{
			if (!UrlExistCheck(crossdmain_urls, url.Substring(https_prefix.GetLength())))
				crossdmain_urls.push_back(url.Substring(https_prefix.GetLength()));

			if (!UrlExistCheck(_cors_urls, url))
				_cors_urls.push_back(url);
		}
		// only domain
		else
		{
			if (!UrlExistCheck(crossdmain_urls, url))
				crossdmain_urls.push_back(url);

			if (!UrlExistCheck(_cors_urls, http_prefix + url))
				_cors_urls.push_back(http_prefix + url);

			if (!UrlExistCheck(_cors_urls, https_prefix + url))
				_cors_urls.push_back(https_prefix + url);
		}
	}

	// crossdomain.xml
	std::ostringstream cross_domain_xml;

	cross_domain_xml << "<?xml version=\"1.0\"?>\r\n";
	cross_domain_xml << "<cross-domain-policy>\r\n";
	for (auto &url : crossdmain_urls)
	{
		cross_domain_xml << "    <allow-access-from domain=\"" << url.CStr() << "\"/>\r\n";
	}
	cross_domain_xml << "</cross-domain-policy>";

	_cross_domain_xml = cross_domain_xml.str().c_str();
	ov::String cors_urls;
	for (auto &url : _cors_urls)
		cors_urls += url + "\n";
	logtd("<%s> CORS \n%s", _app_name.CStr(), cors_urls.CStr());

	logtd("<%s> crossdomain.xml \n%s", _app_name.CStr(), _cross_domain_xml.CStr());
}

bool SegmentStreamServer::UrlExistCheck(const std::vector<ov::String> &url_list, const ov::String &check_url)
{
	auto item = std::find_if(url_list.begin(), url_list.end(),
							 [&check_url](auto &url) -> bool {
								 return check_url == url;
							 });

	return (item != url_list.end());
}<|MERGE_RESOLUTION|>--- conflicted
+++ resolved
@@ -47,14 +47,6 @@
 	auto segment_stream_interceptor = CreateInterceptor();
 	segment_stream_interceptor->Start(thread_count, process_handler);
 
-<<<<<<< HEAD
-=======
-	//    auto process_func = std::bind(&SegmentStreamServer::ProcessRequest,
-	//                                this,
-	//                                std::placeholders::_1,
-	//                                std::placeholders::_2);
-	//
->>>>>>> a719a200
 	//    segment_stream_interceptor->Register(HttpMethod::Get, "", process_func, false);
 
 	// same port http server check
@@ -62,7 +54,6 @@
 	{
 		auto item = http_server_manager.find(address.Port());
 		auto http_server = item->second;
-<<<<<<< HEAD
 
 		segment_stream_interceptor->SetCrossdomainBlock();
 		http_server->AddInterceptor(segment_stream_interceptor);
@@ -77,23 +68,6 @@
 
 		https_server->SetLocalCertificate(certificate);
 		https_server->SetChainCertificate(chain_certificate);
-=======
-
-		segment_stream_interceptor->SetCrossdomainBlock();
-		http_server->AddInterceptor(segment_stream_interceptor);
-		_http_server = http_server;
-
-		return true;
-	}
-
-	if (certificate != nullptr)
-	{
-		auto https_server = std::make_shared<HttpsServer>();
-
-		https_server->SetLocalCertificate(certificate);
-		https_server->SetChainCertificate(chain_certificate);
-		https_server->SetTlsPostSend(true);
->>>>>>> a719a200
 		_http_server = https_server;
 	}
 	else
@@ -108,12 +82,6 @@
 	return _http_server->Start(address);
 }
 
-<<<<<<< HEAD
-=======
-//====================================================================================================
-// Stop
-//====================================================================================================
->>>>>>> a719a200
 bool SegmentStreamServer::Stop()
 {
 	return false;
@@ -172,17 +140,10 @@
 //  ex) ..../app_name/stream_name/file_name.file_ext?param=param_value
 //====================================================================================================
 bool SegmentStreamServer::ParseRequestUrl(const ov::String &request_url,
-<<<<<<< HEAD
 										  ov::String &app_name,
 										  ov::String &stream_name,
 										  ov::String &file_name,
 										  ov::String &file_ext)
-=======
-											ov::String &app_name,
-											ov::String &stream_name,
-											ov::String &file_name,
-											ov::String &file_ext)
->>>>>>> a719a200
 {
 	ov::String request_path;
 	ov::String request_param;
@@ -236,26 +197,13 @@
 	return true;
 }
 
-<<<<<<< HEAD
 bool SegmentStreamServer::ProcessRequest(const std::shared_ptr<HttpClient> &client,
 										 const ov::String &request_target,
 										 const ov::String &origin_url)
 {
-	auto &request = client->GetRequest();
 	auto &response = client->GetResponse();
 	HttpConnection connetion = HttpConnection::Closed;
 
-=======
-//====================================================================================================
-// ProcessRequest
-// - thread call processing
-//====================================================================================================
-bool SegmentStreamServer::ProcessRequest(const std::shared_ptr<HttpResponse> &response,
-										 const ov::String &request_target,
-										 const ov::String &origin_url)
-{
-	// prcess
->>>>>>> a719a200
 	do
 	{
 		ov::String app_name;
@@ -275,14 +223,8 @@
 			break;
 		}
 
-<<<<<<< HEAD
 		// Parse URL (URL must be "app/stream/file.ext" format)
 		if (ParseRequestUrl(request_target, app_name, stream_name, file_name, file_ext) == false)
-=======
-		// URL parsing
-		// app/strem/file.ext 기준
-		if (!ParseRequestUrl(request_target, app_name, stream_name, file_name, file_ext))
->>>>>>> a719a200
 		{
 			logtd("Failed to parse URL: %s", request_target.CStr());
 			response->SetStatusCode(HttpStatusCode::NotFound);
@@ -311,7 +253,6 @@
 		case HttpConnection::Closed:
 			return response->Close();
 
-<<<<<<< HEAD
 		case HttpConnection::KeepAlive:
 			return true;
 
@@ -320,22 +261,13 @@
 			OV_ASSERT2(false);
 			return false;
 	}
-=======
-	} while (false);
-
-	// response
-	return response->PostResponse();
->>>>>>> a719a200
 }
 
 bool SegmentStreamServer::SetAllowOrigin(const ov::String &origin_url, const std::shared_ptr<HttpResponse> &response)
 {
 	if (_cors_urls.empty())
 	{
-<<<<<<< HEAD
 		// Not need to check CORS
-=======
->>>>>>> a719a200
 		response->SetHeader("Access-Control-Allow-Origin", "*");
 		return true;
 	}
@@ -355,10 +287,6 @@
 		return false;
 	}
 
-<<<<<<< HEAD
-=======
-	// http 헤더 설정
->>>>>>> a719a200
 	// response->SetHeader("Access-Control-Allow-Credentials", "true");
 	// response->SetHeader("Access-Control-Allow-Headers", "Content-Type, *");
 	response->SetHeader("Access-Control-Allow-Origin", origin_url);
@@ -384,13 +312,9 @@
 	ov::String https_prefix = "https://";
 
 	if (url_list.empty())
-<<<<<<< HEAD
 	{
 		return;
 	}
-=======
-		return;
->>>>>>> a719a200
 
 	for (auto &url_item : url_list)
 	{
