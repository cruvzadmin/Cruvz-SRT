--- conflicted
+++ resolved
@@ -277,23 +277,15 @@
 	// RTP Packetizing
 	// Track의 GetId와 PayloadType은 같다. Track의 ID로 Payload Type을 만들기 때문이다.
 	auto packetizer = GetPacketizer(track->GetId());
-<<<<<<< HEAD
+	if(packetizer == nullptr)
+	{
+		return;
+	}
+	
 	packetizer->Packetize(encoded_frame->_frame_type,
 	                      encoded_frame->_time_stamp,
 	                      encoded_frame->_buffer->GetDataAs<uint8_t>(),
 	                      encoded_frame->_length,
-=======
-
-    if(packetizer == nullptr)
-    {
-        return;
-    }
-    
-	packetizer->Packetize(encoded_frame->frame_type,
-	                      encoded_frame->time_stamp,
-	                      encoded_frame->buffer->GetDataAs<uint8_t>(),
-	                      encoded_frame->length,
->>>>>>> 1663edfa
 	                      fragmentation.get(),
 	                      nullptr);
 }
