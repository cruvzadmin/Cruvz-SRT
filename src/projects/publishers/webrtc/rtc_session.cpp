--- conflicted
+++ resolved
@@ -34,13 +34,8 @@
 					   const std::shared_ptr<const SessionDescription> &offer_sdp,
 					   const std::shared_ptr<const SessionDescription> &peer_sdp,
 					   const std::shared_ptr<IcePort> &ice_port,
-<<<<<<< HEAD
-					   const std::shared_ptr<WebSocketClient> &ws_client)
+					   const std::shared_ptr<http::svr::ws::Client> &ws_client)
 	: Session(session_info, application, stream), Node(NodeType::Edge)
-=======
-					   const std::shared_ptr<http::svr::ws::Client> &ws_client)
-	: Session(session_info, application, stream)
->>>>>>> 45e8afcb
 {
 	_publisher = publisher;
 	_offer_sdp = offer_sdp;
