--- conflicted
+++ resolved
@@ -451,11 +451,7 @@
 	{
 		return false;
 	}
-<<<<<<< HEAD
-	
-=======
-
->>>>>>> 494cd6d7
+
 	auto remote = ice_port_info->remote;
 
 	if (remote == nullptr)
