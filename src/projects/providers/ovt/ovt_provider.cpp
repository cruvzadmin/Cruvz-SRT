//
// Created by getroot on 19. 12. 9.
//

#include <base/ovlibrary/url.h>
#include "ovt_provider.h"
#include "ovt_application.h"
#include "ovt_stream.h"

#define OV_LOG_TAG "OvtProvider"

using namespace common;

namespace pvd
{
	std::shared_ptr<OvtProvider> OvtProvider::Create(const cfg::Server &server_config, const info::Host &host_info,
													 const std::shared_ptr<MediaRouteInterface> &router)
	{
		auto provider = std::make_shared<OvtProvider>(server_config, host_info, router);
		if (!provider->Start())
		{
			logte("An error occurred while creating RtmpProvider");
			return nullptr;
		}
		return provider;
	}

	OvtProvider::OvtProvider(const cfg::Server &server_config, const info::Host &host_info, const std::shared_ptr<MediaRouteInterface> &router)
			: Provider(server_config, host_info, router)
	{

	}

	OvtProvider::~OvtProvider()
	{
		Stop();
		logtd("Terminated OvtProvider modules.");
	}

	bool OvtProvider::Start()
	{
		return pvd::Provider::Start();
	}

	bool OvtProvider::Stop()
	{
		return pvd::Provider::Stop();
	}

	bool OvtProvider::CheckOriginAvailability(const std::vector<ov::String> &url_list)
	{
		return true;
	}

	// Pull Stream
	bool OvtProvider::PullStream(const info::Application &app_info, const ov::String &stream_name, const std::vector<ov::String> &url_list)
	{
		// Find App
<<<<<<< HEAD
		auto app = std::dynamic_pointer_cast<OvtApplication>(GetApplicationById(app_info.GetId()));
		
=======
		//auto app = std::dynamic_pointer_cast<OvtApplication>(GetApplicationByName("app2"));
		auto app = std::dynamic_pointer_cast<OvtApplication>(GetApplicationById(app_info.GetId()));
>>>>>>> d29ee262
		if (app == nullptr)
		{
			logte("There is no such app (%s)", app_info.GetName().CStr());
			return false;
		}

		// Find Stream (The stream must not exist)
		auto stream = app->GetStreamByName(stream_name);
		if (stream != nullptr)
		{
			// If stream is not running it can be deleted.
			if(stream->GetState() == Stream::State::STOPPED)
			{
				app->NotifyStreamDeleted(stream);
			}
			else
			{
				logte("%s stream already exists.", stream_name.CStr());
				return false;
			}
		}

		// Create Stream
		stream = app->CreateStream(stream_name, url_list);
		if (stream == nullptr)
		{
			logte("Cannot create %s stream.", stream_name.CStr());
			return false;
		}

		// Notify stream has been created
		app->NotifyStreamCreated(stream);

		return true;
	}

	std::shared_ptr<pvd::Application> OvtProvider::OnCreateProviderApplication(const info::Application &app_info)
	{
		return OvtApplication::Create(app_info);
	}

	bool OvtProvider::OnDeleteProviderApplication(const info::Application &app_info)
	{

		return true;
	}
}<|MERGE_RESOLUTION|>--- conflicted
+++ resolved
@@ -56,13 +56,8 @@
 	bool OvtProvider::PullStream(const info::Application &app_info, const ov::String &stream_name, const std::vector<ov::String> &url_list)
 	{
 		// Find App
-<<<<<<< HEAD
 		auto app = std::dynamic_pointer_cast<OvtApplication>(GetApplicationById(app_info.GetId()));
 		
-=======
-		//auto app = std::dynamic_pointer_cast<OvtApplication>(GetApplicationByName("app2"));
-		auto app = std::dynamic_pointer_cast<OvtApplication>(GetApplicationById(app_info.GetId()));
->>>>>>> d29ee262
 		if (app == nullptr)
 		{
 			logte("There is no such app (%s)", app_info.GetName().CStr());
