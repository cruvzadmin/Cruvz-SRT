--- conflicted
+++ resolved
@@ -157,63 +157,32 @@
 
 	bool RtspcStream::StopStream()
 	{
-<<<<<<< HEAD
 		if(GetState() == State::STOPPED)
-=======
-		// Already stopping
-		if (_state != State::PLAYING)
->>>>>>> 33aac657
 		{
 			return true;
 		}
 
-<<<<<<< HEAD
 		if(!RequestStop())
 		{
 			// Force terminate 
 			SetState(State::ERROR);
-=======
-		if (!RequestStop())
-		{
-			// Force terminate
-			_state = State::ERROR;
-		}
-
-		if (_rtp_rtcp != nullptr)
-		{
-			_rtp_rtcp->Stop();
->>>>>>> 33aac657
 		}
 
 		Release();
 
 		ov::Node::Stop();
 
-<<<<<<< HEAD
-		return true;
-=======
-		_state = State::STOPPED;
-
-		return pvd::PullStream::Stop();
->>>>>>> 33aac657
+		return true;
 	}
 
 	bool RtspcStream::ConnectTo()
 	{
-<<<<<<< HEAD
 		if(GetState() == State::PLAYING || GetState() == State::TERMINATED)
-=======
-		if (_state != State::IDLE && _state != State::ERROR)
->>>>>>> 33aac657
-		{
-			return false;
-		}
-
-<<<<<<< HEAD
+		{
+			return false;
+		}
+
 		logti("Requested url[%d] : %s", strlen(_curr_url->Source().CStr()), _curr_url->Source().CStr() );
-=======
-		logtd("Requested url[%d] : %s", strlen(_curr_url->Source().CStr()), _curr_url->Source().CStr());
->>>>>>> 33aac657
 
 		auto scheme = _curr_url->Scheme();
 		if (scheme.UpperCaseString() != "RTSP")
@@ -262,11 +231,7 @@
 
 	bool RtspcStream::RequestDescribe()
 	{
-<<<<<<< HEAD
 		if(GetState() != State::CONNECTED)
-=======
-		if (_state != State::CONNECTED)
->>>>>>> 33aac657
 		{
 			return false;
 		}
@@ -536,11 +501,7 @@
 
 	bool RtspcStream::RequestSetup()
 	{
-<<<<<<< HEAD
 		if(GetState() != State::DESCRIBED)
-=======
-		if (_state != State::DESCRIBED)
->>>>>>> 33aac657
 		{
 			return false;
 		}
@@ -622,11 +583,7 @@
 
 	bool RtspcStream::RequestPlay()
 	{
-<<<<<<< HEAD
 		if(GetState() != State::DESCRIBED)
-=======
-		if (_state != State::DESCRIBED)
->>>>>>> 33aac657
 		{
 			return false;
 		}
@@ -711,7 +668,6 @@
 
 			if (track->GetCodecId() == cmn::MediaCodecId::H264 && _h264_extradata_nalu != nullptr)
 			{
-<<<<<<< HEAD
 				auto media_packet = std::make_shared<MediaPacket>(track->GetMediaType(), 
 					track->GetId(), 
 					_h264_extradata_nalu,
@@ -719,15 +675,6 @@
 					timestamp, 
 					cmn::BitstreamFormat::H264_ANNEXB, 
 					cmn::PacketType::NALU);
-=======
-				auto media_packet = std::make_shared<MediaPacket>(0, track->GetMediaType(),
-																  track->GetId(),
-																  _h264_extradata_nalu,
-																  0,
-																  0,
-																  cmn::BitstreamFormat::H264_ANNEXB,
-																  cmn::PacketType::NALU);
->>>>>>> 33aac657
 
 				SendFrame(media_packet);
 			}
@@ -1019,12 +966,8 @@
 
 		auto timestamp = AdjustTimestampByDelta(first_rtp_packet->PayloadType(), first_rtp_packet->Timestamp(), std::numeric_limits<uint32_t>::max());
 
-<<<<<<< HEAD
 		logti("Payload Type(%d) Timestamp(%u) Timestamp Delta(%u) Time scale(%f) Adjust Timestamp(%f)", 
 				first_rtp_packet->PayloadType(), first_rtp_packet->Timestamp(), timestamp, track->GetTimeBase().GetExpr(), static_cast<double>(timestamp) * track->GetTimeBase().GetExpr());
-=======
-		logtd("Payload Type(%d) Timestamp(%u) Timestamp Delta(%u) Time scale(%f) Adjust Timestamp(%f)",
-			  first_rtp_packet->PayloadType(), first_rtp_packet->Timestamp(), timestamp, track->GetTimeBase().GetExpr(), static_cast<double>(timestamp) * track->GetTimeBase().GetExpr());
 
 		auto frame = std::make_shared<MediaPacket>(0,
 												   track->GetMediaType(),
@@ -1034,13 +977,8 @@
 												   timestamp,
 												   bitstream_format,
 												   packet_type);
->>>>>>> 33aac657
 
 		logtd("Send Frame : track_id(%d) codec_id(%d) bitstream_format(%d) packet_type(%d) data_length(%d) pts(%u)", track->GetId(), track->GetCodecId(), bitstream_format, packet_type, bitstream->GetLength(), first_rtp_packet->Timestamp());
-
-<<<<<<< HEAD
-		logtd("Send Frame : track_id(%d) codec_id(%d) bitstream_format(%d) packet_type(%d) data_length(%d) pts(%u)",  track->GetId(),  track->GetCodecId(), bitstream_format, packet_type, bitstream->GetLength(), first_rtp_packet->Timestamp());
-
 		// Send SPS/PPS if stream is H264
 		if(_sent_sequence_header == false)
 		{
@@ -1048,8 +986,6 @@
 			SendSequenceHeaderIfNeeded(timestamp);
 		}
 		
-=======
->>>>>>> 33aac657
 		SendFrame(frame);
 	}
 
