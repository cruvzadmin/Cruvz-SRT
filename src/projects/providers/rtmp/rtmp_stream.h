//==============================================================================
//
//  RtmpProvider
//
//  Created by Kwon Keuk Han
//  Copyright (c) 2018 AirenSoft. All rights reserved.
//
//==============================================================================

#pragma once

#include "base/common_types.h"
#include "base/provider/push_provider/stream.h"

#include "media_router/bitstream/bitstream_conv.h"

#include "chunk/amf_document.h"
#include "chunk/rtmp_chunk_parser.h"
#include "chunk/rtmp_export_chunk.h"
#include "chunk/rtmp_handshake.h"
#include "chunk/rtmp_import_chunk.h"

#define MAX_STREAM_MESSAGE_COUNT (100)
#define BASELINE_PROFILE (66)
#define MAIN_PROFILE (77)

// Fix track id
#define RTMP_VIDEO_TRACK_ID		0
#define RTMP_AUDIO_TRACK_ID		1

namespace pvd
{
	class RtmpStream : public pvd::PushStream
	{
	public:
		static std::shared_ptr<RtmpStream> Create(StreamSourceType source_type, uint32_t channel_id, const std::shared_ptr<ov::Socket> &client_socket, const std::shared_ptr<PushProvider> &provider);
		
		explicit RtmpStream(StreamSourceType source_type, uint32_t channel_id, std::shared_ptr<ov::Socket> client_socket, const std::shared_ptr<PushProvider> &provider);
		~RtmpStream() final;

		bool Stop() override;

<<<<<<< HEAD
=======
		// bool ConvertToVideoData(const std::shared_ptr<ov::Data> &data, int64_t &cts);
		// bool ConvertToAudioData(const std::shared_ptr<ov::Data> &data);

>>>>>>> 0ee1d84b
		// ------------------------------------------
		// Implementation of PushStream
		// ------------------------------------------
		PushStreamType GetPushStreamType() override
		{
			return PushStream::PushStreamType::INTERLEAVED;
		}
		bool OnDataReceived(const std::shared_ptr<const ov::Data> &data) override;

	protected:
		bool Start() override;

		bool ConvertToVideoData(const std::shared_ptr<ov::Data> &data, int64_t &cts);
		bool ConvertToAudioData(const std::shared_ptr<ov::Data> &data);
		
	private:
		// AMF Event
		void OnAmfConnect(const std::shared_ptr<const RtmpChunkHeader> &header, AmfDocument &document, double transaction_id);
		void OnAmfCreateStream(const std::shared_ptr<const RtmpChunkHeader> &header, AmfDocument &document, double transaction_id);
		void OnAmfFCPublish(const std::shared_ptr<const RtmpChunkHeader> &header, AmfDocument &document, double transaction_id);
		void OnAmfPublish(const std::shared_ptr<const RtmpChunkHeader> &header, AmfDocument &document, double transaction_id);
		void OnAmfDeleteStream(const std::shared_ptr<const RtmpChunkHeader> &header, AmfDocument &document, double transaction_id);
		bool OnAmfMetaData(const std::shared_ptr<const RtmpChunkHeader> &header, AmfDocument &document, int32_t object_index);


		// Send messages
		bool SendData(int data_size, uint8_t *data);
		bool SendMessagePacket(std::shared_ptr<RtmpMuxMessageHeader> &message_header, std::shared_ptr<std::vector<uint8_t>> &data);
		bool SendAcknowledgementSize(uint32_t acknowledgement_traffic);

		bool SendUserControlMessage(uint16_t message, std::shared_ptr<std::vector<uint8_t>> &data);
		bool SendWindowAcknowledgementSize(uint32_t size);
		bool SendSetPeerBandwidth(uint32_t bandwidth);
		bool SendStreamBegin();
		bool SendAcknowledgementSize();
		bool SendAmfCommand(std::shared_ptr<RtmpMuxMessageHeader> &message_header, AmfDocument &document);
		bool SendAmfConnectResult(uint32_t chunk_stream_id, double transaction_id, double object_encoding);
		bool SendAmfOnFCPublish(uint32_t chunk_stream_id, uint32_t stream_id, double client_id);
		bool SendAmfCreateStreamResult(uint32_t chunk_stream_id, double transaction_id);
		bool SendAmfOnStatus(uint32_t chunk_stream_id,
							uint32_t stream_id,
							char *level,
							char *code,
							char *description,
							double client_id);

		bool VideoSequenceHeaderProcess(const std::shared_ptr<const ov::Data> &data, uint8_t control_byte);
		bool AudioSequenceHeaderProcess(const std::shared_ptr<const ov::Data> &data, uint8_t control_byte);

		// Parsing handshake messages
		off_t ReceiveHandshakePacket(const std::shared_ptr<const ov::Data> &data);
		bool SendHandshake(const std::shared_ptr<const ov::Data> &data);

		// Parsing chunk messages
		int32_t ReceiveChunkPacket(const std::shared_ptr<const ov::Data> &data);
		bool ReceiveChunkMessage();

		bool ReceiveSetChunkSize(const std::shared_ptr<const RtmpMessage> &message);
		void ReceiveWindowAcknowledgementSize(const std::shared_ptr<const RtmpMessage> &message);
		void ReceiveAmfCommandMessage(const std::shared_ptr<const RtmpMessage> &message);
		void ReceiveAmfDataMessage(const std::shared_ptr<const RtmpMessage> &message);

		bool ReceiveAudioMessage(const std::shared_ptr<const RtmpMessage> &message);
		bool ReceiveVideoMessage(const std::shared_ptr<const RtmpMessage> &message);

		ov::String GetCodecString(RtmpCodecType codec_type);
		ov::String GetEncoderTypeString(RtmpEncoderType encoder_type);

		bool CheckReadyToPublish();
		bool PublishStream();		
		bool SetTrackInfo(const std::shared_ptr<RtmpMediaInfo> &media_info);

		// RTMP related
		RtmpHandshakeState _handshake_state = RtmpHandshakeState::Uninitialized;
		
		std::shared_ptr<RtmpImportChunk> _import_chunk;
		std::shared_ptr<RtmpExportChunk> _export_chunk;
		std::shared_ptr<RtmpMediaInfo> _media_info;
		std::vector<std::shared_ptr<const RtmpMessage>> _stream_message_cache;
		uint32_t _stream_message_cache_video_count = 0;
		uint32_t _stream_message_cache_audio_count = 0;

		uint32_t _acknowledgement_size = RTMP_DEFAULT_ACKNOWNLEDGEMENT_SIZE / 2;
		uint32_t _acknowledgement_traffic = 0;
		uint32_t _rtmp_stream_id = 1;
		uint32_t _peer_bandwidth = RTMP_DEFAULT_PEER_BANDWIDTH;
		double _client_id = 12345.0;
		// Set from OnAmfPublish
		int32_t _chunk_stream_id = 0;

		// bitstream filters
		BitstreamConv _bitstream_conv_video;
		BitstreamConv _bitstream_conv_audio;

		// parsed from packet
		ov::String _domain_name;
		ov::String _app_name;
		ov::String _stream_name;
		ov::String _device_string;

		bool _video_sequence_info_process = false;
		bool _audio_sequence_info_process = false;

		// Cache (GetApplicationInfo()->GetId())
		info::application_id_t _app_id = 0;

		// For sending data
		std::shared_ptr<ov::Socket> _remote = nullptr;

		// Received data buffer
		std::shared_ptr<ov::Data> 	_remained_data = nullptr;

		// For statistics 
		time_t _stream_check_time = 0;
		time_t _last_packet_time = 0;

		uint32_t _key_frame_interval = 0;
		uint32_t _previous_key_frame_timestamp = 0;
		uint32_t _last_video_timestamp = 0;
		uint32_t _last_audio_timestamp = 0;
		uint32_t _previous_last_video_timestamp = 0;
		uint32_t _previous_last_audio_timestamp = 0;
		uint32_t _video_frame_count = 0;
		uint32_t _audio_frame_count = 0;
	};
}<|MERGE_RESOLUTION|>--- conflicted
+++ resolved
@@ -40,12 +40,9 @@
 
 		bool Stop() override;
 
-<<<<<<< HEAD
-=======
 		// bool ConvertToVideoData(const std::shared_ptr<ov::Data> &data, int64_t &cts);
 		// bool ConvertToAudioData(const std::shared_ptr<ov::Data> &data);
 
->>>>>>> 0ee1d84b
 		// ------------------------------------------
 		// Implementation of PushStream
 		// ------------------------------------------
