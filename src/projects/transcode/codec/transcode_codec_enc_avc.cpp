--- conflicted
+++ resolved
@@ -18,9 +18,9 @@
 	Stop();
 }
 
-// Notes. 
-//
-// - B-frame must be disabled. because, WEBRTC does not support B-Frame. 
+// Notes.
+//
+// - B-frame must be disabled. because, WEBRTC does not support B-Frame.
 //
 bool OvenCodecImplAvcodecEncAVC::Configure(std::shared_ptr<TranscodeContext> context)
 {
@@ -64,7 +64,7 @@
 	// From avcodec.h:
 	// For fixed-fps content, timebase should be 1/framerate and timestamp increments should be identically 1.
 	// This often, but not always is the inverse of the frame rate or field rate for video. 1/time_base is not the average frame rate if the frame rate is not constant.
-	
+
 	AVRational codec_timebase = ::av_inv_q(::av_mul_q(::av_d2q(_output_context->GetFrameRate(), AV_TIME_BASE), (AVRational){_context->ticks_per_frame, 1}));
 	_context->time_base = codec_timebase;
 	_context->gop_size = _context->framerate.num;
@@ -72,7 +72,7 @@
 	_context->pix_fmt = AV_PIX_FMT_YUV420P;
 	_context->width = _output_context->GetVideoWidth();
 	_context->height = _output_context->GetVideoHeight();
-	_context->thread_count = 4;
+	_context->thread_count = 0;
 	AVRational output_timebase = TimebaseToAVRational(_output_context->GetTimeBase());
 	_scale = ::av_q2d(::av_div_q(output_timebase, codec_timebase));
 	_scale_inv = ::av_q2d(::av_div_q(codec_timebase, output_timebase));
@@ -234,10 +234,10 @@
 
 				std::unique_lock<std::mutex> mlock(_mutex);
 
-				_output_buffer.push_back(std::move(packet));			
+				_output_buffer.push_back(std::move(packet));
 
 				mlock.unlock();
-			}			
+			}
 		}
 	}
 }
@@ -252,7 +252,7 @@
 
 		auto packet = std::move(_output_buffer.front());
 		_output_buffer.pop_front();
-		
+
 		return std::move(packet);
 	}
 
@@ -268,12 +268,8 @@
 	// This is workaround: avcodec_receive_packet() does not give the duration that sent to avcodec_send_frame()
 	int den = _output_context->GetTimeBase().GetDen();
 	int64_t duration = (den == 0) ? 0LL : (float)den / _output_context->GetFrameRate();
-<<<<<<< HEAD
-	auto packet = std::make_unique<MediaPacket>(common::MediaType::Video, 0, _packet->data, _packet->size, _packet->pts * _scale_inv, _packet->dts * _scale_inv, duration, flag);
-=======
 	auto packet = std::make_shared<MediaPacket>(common::MediaType::Video, 0, _packet->data, _packet->size, _packet->pts * _scale_inv, _packet->dts * _scale_inv, duration, flag);
 	FragmentationHeader fragment_header;
->>>>>>> b340b0ea
 
 	int nal_pattern_size = 4;
 	int sps_start_index = -1;
@@ -334,27 +330,27 @@
 		}
 	}
 
-	auto fragment_header = std::make_unique<FragmentationHeader>();
+	fragment_header.VerifyAndAllocateFragmentationHeader(fragment_count);
 
 	if (_packet->flags == AV_PKT_FLAG_KEY)  // KeyFrame
 	{
 		// SPS + PPS + IDR
-		fragment_header->fragmentation_offset.emplace_back(sps_start_index);
-		fragment_header->fragmentation_offset.emplace_back(pps_start_index);
-		fragment_header->fragmentation_offset.emplace_back((pps_end_index + 1) + nal_pattern_size);
-
-		fragment_header->fragmentation_length.emplace_back(sps_end_index - (sps_start_index - 1));
-		fragment_header->fragmentation_length.emplace_back(pps_end_index - (pps_start_index - 1));
-		fragment_header->fragmentation_length.emplace_back(_packet->size - (pps_end_index + nal_pattern_size));
+		fragment_header.fragmentation_offset[0] = sps_start_index;
+		fragment_header.fragmentation_offset[1] = pps_start_index;
+		fragment_header.fragmentation_offset[2] = (pps_end_index + 1) + nal_pattern_size;
+
+		fragment_header.fragmentation_length[0] = sps_end_index - (sps_start_index - 1);
+		fragment_header.fragmentation_length[1] = pps_end_index - (pps_start_index - 1);
+		fragment_header.fragmentation_length[2] = _packet->size - (pps_end_index + nal_pattern_size);
 	}
 	else
 	{
 		// NON-IDR
-		fragment_header->fragmentation_offset.emplace_back(sps_start_index);
-		fragment_header->fragmentation_length.emplace_back(_packet->size - (sps_start_index - 1));
-	}
-
-	packet->SetFragHeader(std::move(fragment_header));
+		fragment_header.fragmentation_offset[0] = sps_start_index;
+		fragment_header.fragmentation_length[0] = _packet->size - (sps_start_index - 1);
+	}
+
+	packet->SetFragHeader(&fragment_header);
 
 	return std::move(packet);
 }