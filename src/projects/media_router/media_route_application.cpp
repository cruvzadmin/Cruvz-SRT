--- conflicted
+++ resolved
@@ -316,7 +316,9 @@
 		return false;
 	}
 
-	bool ret = stream->Push(std::move(packet));
+	bool convert_bitstream = app_conn->GetConnectorType() != MediaRouteApplicationConnector::ConnectorType::Relay;
+
+	bool ret = stream->Push(std::move(packet), convert_bitstream);
 
 	// TODO(SOULK) : Connector(Provider, Transcoder)에서 수신된 데이터에 대한 정보를 바로 처리하기 위해 버퍼의 Indicator 정보를
 	// MainTask에 전달한다. 패킷이 수신되어 처리(재분배)되는 속도가 0.001초 이하의 초저지연으로 동작하나, 효율적인 구조는
@@ -344,7 +346,7 @@
 		auto stream = (*it).second;
 
 		MediaRouteApplicationConnector::ConnectorType connector_type = stream->GetConnectorType();
-		
+
 		if (connector_type == MediaRouteApplicationConnector::ConnectorType::Provider)
 		{
 			double diff_time = difftime(curr_time, stream->getLastReceivedTime());
@@ -460,82 +462,6 @@
 				{
 					if (media_packet->GetMediaType() == MediaType::Video)
 					{
-<<<<<<< HEAD
-						case MediaType::Video:
-						{
-							auto data = cur_buf->GetData();
-							auto &track = stream_info->GetTrack(cur_buf->GetTrackId());
-
-							OV_ASSERT2(track != nullptr);
-
-							auto encoded_frame = std::make_unique<EncodedFrame>(data, data->GetLength(), 0);
-							encoded_frame->_encoded_width = track->GetWidth();
-							encoded_frame->_encoded_height = track->GetHeight();
-							encoded_frame->_frame_type = (cur_buf->GetFlag() == MediaPacketFlag::Key) ? FrameType::VideoFrameKey : FrameType::VideoFrameDelta;
-							encoded_frame->_time_stamp = cur_buf->GetPts();
-							encoded_frame->_duration = cur_buf->GetDuration();
-
-							auto codec_info = std::make_unique<CodecSpecificInfo>();
-
-							MediaCodecId codec_id = media_track->GetCodecId();
-
-							if (codec_id == MediaCodecId::Vp8)
-							{
-								codec_info->codec_type = CodecType::Vp8;
-								codec_info->codec_specific.vp8 = CodecSpecificInfoVp8();
-							}
-							else if (codec_id == MediaCodecId::H264)
-							{
-								codec_info->codec_type = CodecType::H264;
-								codec_info->codec_specific.h264 = CodecSpecificInfoH264();
-							}
-
-							std::unique_ptr<FragmentationHeader> fragmentation;
-							if (cur_buf->GetFragHeader())
-							{
-								fragmentation = std::make_unique<FragmentationHeader>(*cur_buf->GetFragHeader());
-							}
-
-							// logtd("send to publisher (1000k cr):%u, (90k cr):%u", cur_buf->GetPts(), encoded_frame->_timeStamp);
-							observer->OnSendVideoFrame(stream_info, media_track, std::move(encoded_frame), std::move(codec_info), std::move(fragmentation));
-
-							break;
-						}
-
-						case MediaType::Audio:
-						{
-							auto data = cur_buf->GetData();
-							auto &track = stream_info->GetTrack(cur_buf->GetTrackId());
-
-							OV_ASSERT2(track != nullptr);
-
-							// RFC7587 - RTP Payload Format for the Opus Speech and Audio Codec (https://tools.ietf.org/html/rfc7587)
-
-							auto encoded_frame = std::make_unique<EncodedFrame>(data, data->GetLength(), 0);
-							encoded_frame->_encoded_width = track->GetWidth();
-							encoded_frame->_encoded_height = track->GetHeight();
-							encoded_frame->_frame_type = (cur_buf->GetFlag() == MediaPacketFlag::Key) ? FrameType::AudioFrameKey : FrameType::AudioFrameDelta;
-							encoded_frame->_time_stamp = cur_buf->GetPts();
-							encoded_frame->_duration = cur_buf->GetDuration();
-
-							auto codec_info = std::make_unique<CodecSpecificInfo>();
-
-							codec_info->codec_type = CodecType::Opus;
-
-							codec_info->codec_specific.opus.sample_rate_hz = media_track->GetSampleRate();
-							codec_info->codec_specific.opus.num_channels = static_cast<size_t>(media_track->GetChannel().GetCounts());
-
-							auto fragmentation = std::make_unique<FragmentationHeader>();
-
-							// logtd("send to publisher (1000k cr):%u, (90k cr):%u", cur_buf->GetPts(), encoded_frame->_timeStamp);
-							observer->OnSendAudioFrame(stream_info, media_track, std::move(encoded_frame), std::move(codec_info), std::move(fragmentation));
-							break;
-						}
-
-						default:
-							// ignore stream data
-							break;
-=======
 						// logtd("send to publisher (1000k cr):%u, (90k cr):%u", cur_buf->GetPts(), encoded_frame->_timeStamp);
 						observer->OnSendVideoFrame(stream_info, media_packet);
 					}
@@ -543,7 +469,6 @@
 					{
 						// logtd("send to publisher (1000k cr):%u, (90k cr):%u", cur_buf->GetPts(), encoded_frame->_timeStamp);
 						observer->OnSendAudioFrame(stream_info, media_packet);
->>>>>>> b340b0ea
 					}
 				}
 			}
