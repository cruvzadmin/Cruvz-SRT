//==============================================================================
//
//  OvenMediaEngine
//
//  Created by Kwon Keuk Han
//  Copyright (c) 2018 AirenSoft. All rights reserved.
//
//==============================================================================
#pragma once

#include <condition_variable>
#include <cstdint>
#include <memory>
#include <mutex>
#include <queue>
#include <thread>
#include <tuple>
#include <vector>

#include "ovlibrary/ovlibrary.h"

#include "media_route/media_type.h"

<<<<<<< HEAD
=======
#define MAX_FRAG_COUNT 20

enum class StreamSourceType : int8_t
{
	OVT_PROVIDER ,
	RTMP_PROVIDER,
	RTSPC_PROVIDER,
	LIVE_TRANSCODER
};


enum class ProviderType : int8_t
{
	Unknown,
	Rtmp,
	Rtsp,
	Ovt,
};

enum class PublisherType : int8_t
{
	Unknown,
	Webrtc,
	Rtmp,
	Hls,
	Dash,
	Cmaf,
	Ovt
};

>>>>>>> b340b0ea
enum class FrameType : int8_t
{
	EmptyFrame,
	AudioFrameKey,
	AudioFrameDelta,
	AudioFrameSpeech,
	AudioFrameCN,  // Comfort Noise, https://tools.ietf.org/html/rfc3389
	VideoFrameKey,
	VideoFrameDelta,
};

struct FragmentationHeader
{
public:
	// Offset of pointer to data for each fragmentation
	std::vector<size_t> fragmentation_offset;
	// Data size for each fragmentation
	std::vector<size_t> fragmentation_length;
	// Timestamp difference relative "now" for each fragmentation
	std::vector<uint16_t> fragmentation_time_diff;
	// Payload type of each fragmentation
	std::vector<uint8_t> fragmentation_pl_type;
	// Is last fragment compete
	bool last_fragment_complete = false;

	bool operator==(const FragmentationHeader &other) const
	{
		return fragmentation_offset == other.fragmentation_offset
			&& fragmentation_length == other.fragmentation_length
			&& fragmentation_time_diff == other.fragmentation_time_diff
			&& fragmentation_pl_type == other.fragmentation_pl_type
			&& last_fragment_complete == other.last_fragment_complete;
	}

	bool operator!=(const FragmentationHeader &other)
	{
		return !(other == *this);
	}

	size_t GetSize() const
	{
		return fragmentation_offset.size() * sizeof(decltype(fragmentation_offset)::value_type) +
			fragmentation_length.size() * sizeof(decltype(fragmentation_length)::value_type) +
			fragmentation_time_diff.size() * sizeof(decltype(fragmentation_time_diff)::value_type) +
			fragmentation_pl_type.size() * sizeof(decltype(fragmentation_pl_type)::value_type);
	}

	void Clear()
	{
		fragmentation_offset.clear();
		fragmentation_length.clear();
		fragmentation_time_diff.clear();
		fragmentation_pl_type.clear();
	}

	bool IsEmpty() const
	{
		return fragmentation_offset.empty() && fragmentation_length.empty();
	}

	ov::Data Serialize() const
	{
		ov::Data fragmentation_header_data;
		ov::Serialize(fragmentation_header_data, fragmentation_offset);
		ov::Serialize(fragmentation_header_data, fragmentation_length);
		ov::Serialize(fragmentation_header_data, fragmentation_time_diff);
		ov::Serialize(fragmentation_header_data, fragmentation_pl_type);
		fragmentation_header_data.Append(&last_fragment_complete, sizeof(last_fragment_complete));
		return fragmentation_header_data;
	}

	bool Deserialize(ov::Data &data, size_t &bytes_consumed)
	{
		size_t base_bytes_consumed = bytes_consumed;
		auto *bytes = reinterpret_cast<const uint8_t*>(data.GetData());
		auto length = data.GetLength();
		bool deserialized = ov::Deserialize(bytes, length, fragmentation_offset, bytes_consumed)
			&& ov::Deserialize(bytes, length, fragmentation_length, bytes_consumed)
			&& ov::Deserialize(bytes, length, fragmentation_time_diff, bytes_consumed)
			&& ov::Deserialize(bytes, length, fragmentation_pl_type, bytes_consumed);
		if (deserialized && length >= sizeof(last_fragment_complete))
		{
			last_fragment_complete = *reinterpret_cast<const decltype(last_fragment_complete)*>(bytes);
			bytes_consumed += sizeof(last_fragment_complete);
			return true;
		}
		return false;
	}
};

struct EncodedFrame
{
public:
	EncodedFrame(std::shared_ptr<ov::Data> buffer, size_t length, size_t size)
		: _buffer(buffer), _length(length), _size(size)
	{
	}

	int32_t _encoded_width = 0;
	int32_t _encoded_height = 0;

	int64_t _time_stamp = 0LL;
	int64_t _duration = 0LL;

	FrameType _frame_type = FrameType::VideoFrameDelta;
	std::shared_ptr<ov::Data> _buffer;
	size_t _length = 0;
	size_t _size = 0;
	bool _complete_frame = false;
};

struct CodecSpecificInfoGeneric
{
	uint8_t simulcast_idx = 0;  // TODO: 향후 확장 구현에서 사용
};

static const int32_t kCodecTypeAudio = 0x10000000;
static const int32_t kCodecTypeVideo = 0x20000000;

enum class CodecType : int32_t
{
	// Audio Codecs
	Opus = kCodecTypeAudio + 1,
	// Video Codecs
	Vp8 = kCodecTypeVideo + 1,
	Vp9,
	H264,
	I420,
	Red,
	Ulpfec,
	Flexfec,
	Generic,
	Stereo,
	Unknown
};

enum class H264PacketizationMode
{
	NonInterleaved = 0,  // Mode 1 - STAP-A, FU-A is allowed
	SingleNalUnit		 // Mode 0 - only single NALU allowed
};

struct CodecSpecificInfoH264
{
	H264PacketizationMode packetization_mode = H264PacketizationMode::NonInterleaved;
	uint8_t simulcast_idx = 0;
};

struct CodecSpecificInfoVp8
{
	int16_t picture_id = -1;  // Negative value to skip pictureId.
	bool non_reference = false;
	uint8_t simulcast_idx = 0;
	uint8_t temporal_idx = 0;
	bool layer_sync = false;
	int tl0_pic_idx = -1;  // Negative value to skip tl0PicIdx.
	int8_t key_idx = -1;   // Negative value to skip keyIdx.
};

struct CodecSpecificInfoOpus
{
	int sample_rate_hz = 0;
	size_t num_channels = 0;
	int default_bitrate_bps = 0;
	int min_bitrate_bps = 0;
	int max_bitrate_bps = 0;
};

union CodecSpecificInfoUnion
{
	CodecSpecificInfoGeneric generic;

	CodecSpecificInfoVp8 vp8;

	CodecSpecificInfoH264 h264;
	// In the future
	// RTPVideoHeaderVP9 vp9;

	CodecSpecificInfoOpus opus;
};

struct CodecSpecificInfo
{
	CodecType codec_type = CodecType::Unknown;
	const char* codec_name = nullptr;
	CodecSpecificInfoUnion codec_specific = {0};
};<|MERGE_RESOLUTION|>--- conflicted
+++ resolved
@@ -21,8 +21,6 @@
 
 #include "media_route/media_type.h"
 
-<<<<<<< HEAD
-=======
 #define MAX_FRAG_COUNT 20
 
 enum class StreamSourceType : int8_t
@@ -53,7 +51,6 @@
 	Ovt
 };
 
->>>>>>> b340b0ea
 enum class FrameType : int8_t
 {
 	EmptyFrame,
@@ -68,79 +65,53 @@
 struct FragmentationHeader
 {
 public:
-	// Offset of pointer to data for each fragmentation
-	std::vector<size_t> fragmentation_offset;
+	// Number of fragmentations
+	uint16_t fragmentation_vector_size = 0;
+	// Offset of pointer to data for each
+	size_t fragmentation_offset[MAX_FRAG_COUNT]{};
+
+	// fragmentation
 	// Data size for each fragmentation
-	std::vector<size_t> fragmentation_length;
+	size_t fragmentation_length[MAX_FRAG_COUNT]{};
 	// Timestamp difference relative "now" for each fragmentation
-	std::vector<uint16_t> fragmentation_time_diff;
+	uint16_t fragmentation_time_diff[MAX_FRAG_COUNT]{};
 	// Payload type of each fragmentation
-	std::vector<uint8_t> fragmentation_pl_type;
-	// Is last fragment compete
-	bool last_fragment_complete = false;
-
-	bool operator==(const FragmentationHeader &other) const
+	uint8_t fragmentation_pl_type[MAX_FRAG_COUNT]{};
+
+	void VerifyAndAllocateFragmentationHeader(const size_t size)
 	{
-		return fragmentation_offset == other.fragmentation_offset
-			&& fragmentation_length == other.fragmentation_length
-			&& fragmentation_time_diff == other.fragmentation_time_diff
-			&& fragmentation_pl_type == other.fragmentation_pl_type
-			&& last_fragment_complete == other.last_fragment_complete;
-	}
-
-	bool operator!=(const FragmentationHeader &other)
-	{
-		return !(other == *this);
-	}
-
-	size_t GetSize() const
-	{
-		return fragmentation_offset.size() * sizeof(decltype(fragmentation_offset)::value_type) +
-			fragmentation_length.size() * sizeof(decltype(fragmentation_length)::value_type) +
-			fragmentation_time_diff.size() * sizeof(decltype(fragmentation_time_diff)::value_type) +
-			fragmentation_pl_type.size() * sizeof(decltype(fragmentation_pl_type)::value_type);
-	}
-
-	void Clear()
-	{
-		fragmentation_offset.clear();
-		fragmentation_length.clear();
-		fragmentation_time_diff.clear();
-		fragmentation_pl_type.clear();
-	}
-
-	bool IsEmpty() const
-	{
-		return fragmentation_offset.empty() && fragmentation_length.empty();
-	}
-
-	ov::Data Serialize() const
-	{
-		ov::Data fragmentation_header_data;
-		ov::Serialize(fragmentation_header_data, fragmentation_offset);
-		ov::Serialize(fragmentation_header_data, fragmentation_length);
-		ov::Serialize(fragmentation_header_data, fragmentation_time_diff);
-		ov::Serialize(fragmentation_header_data, fragmentation_pl_type);
-		fragmentation_header_data.Append(&last_fragment_complete, sizeof(last_fragment_complete));
-		return fragmentation_header_data;
-	}
-
-	bool Deserialize(ov::Data &data, size_t &bytes_consumed)
-	{
-		size_t base_bytes_consumed = bytes_consumed;
-		auto *bytes = reinterpret_cast<const uint8_t*>(data.GetData());
-		auto length = data.GetLength();
-		bool deserialized = ov::Deserialize(bytes, length, fragmentation_offset, bytes_consumed)
-			&& ov::Deserialize(bytes, length, fragmentation_length, bytes_consumed)
-			&& ov::Deserialize(bytes, length, fragmentation_time_diff, bytes_consumed)
-			&& ov::Deserialize(bytes, length, fragmentation_pl_type, bytes_consumed);
-		if (deserialized && length >= sizeof(last_fragment_complete))
+		const auto size16 = static_cast<uint16_t>(size);
+
+		if (fragmentation_vector_size < size16)
 		{
-			last_fragment_complete = *reinterpret_cast<const decltype(last_fragment_complete)*>(bytes);
-			bytes_consumed += sizeof(last_fragment_complete);
-			return true;
+			uint16_t oldVectorSize = fragmentation_vector_size;
+			{
+				// offset
+				size_t* oldOffsets = fragmentation_offset;
+				memset(fragmentation_offset + oldVectorSize, 0, sizeof(size_t) * (size16 - oldVectorSize));
+				// copy old values
+				memcpy(fragmentation_offset, oldOffsets, sizeof(size_t) * oldVectorSize);
+			}
+			// length
+			{
+				size_t* oldLengths = fragmentation_length;
+				memset(fragmentation_length + oldVectorSize, 0, sizeof(size_t) * (size16 - oldVectorSize));
+				memcpy(fragmentation_length, oldLengths, sizeof(size_t) * oldVectorSize);
+			}
+			// time diff
+			{
+				uint16_t* oldTimeDiffs = fragmentation_time_diff;
+				memset(fragmentation_time_diff + oldVectorSize, 0, sizeof(uint16_t) * (size16 - oldVectorSize));
+				memcpy(fragmentation_time_diff, oldTimeDiffs, sizeof(uint16_t) * oldVectorSize);
+			}
+			// Payload type
+			{
+				uint8_t* oldTimePlTypes = fragmentation_pl_type;
+				memset(fragmentation_pl_type + oldVectorSize, 0, sizeof(uint8_t) * (size16 - oldVectorSize));
+				memcpy(fragmentation_pl_type, oldTimePlTypes, sizeof(uint8_t) * oldVectorSize);
+			}
+			fragmentation_vector_size = size16;
 		}
-		return false;
 	}
 };
 
